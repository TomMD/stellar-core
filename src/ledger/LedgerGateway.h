#ifndef __LEDGERGATEWAY__
#define __LEDGERGATEWAY__

// Copyright 2014 Stellar Development Foundation and contributors. Licensed
// under the ISC License. See the COPYING file at the top-level directory of
// this distribution or at http://opensource.org/licenses/ISC

#include "fba/FBA.h"
#include "clf/CLF.h"
#include "txherder/TxSetFrame.h"

namespace stellar
{
class TxSetFrame;
typedef std::shared_ptr<TxSetFrame> TxSetFramePtr;

/*
 * Public Interface to the Ledger Module
 */
class LedgerGateway
{
  public:
    // called by txherder
    virtual void externalizeValue(TxSetFramePtr txSet)=0;

    // called by CLF
    virtual void recvDelta(CLFDeltaPtr delta, LedgerHeaderPtr header) = 0;

<<<<<<< HEAD
    virtual int64_t getFee() = 0;
    virtual int64_t getLedgerNum() = 0;
};
=======
        virtual int64_t getTxFee() = 0;
        virtual int64_t getLedgerNum() = 0;
	};
>>>>>>> e1e87b7b
}

#endif<|MERGE_RESOLUTION|>--- conflicted
+++ resolved
@@ -26,15 +26,9 @@
     // called by CLF
     virtual void recvDelta(CLFDeltaPtr delta, LedgerHeaderPtr header) = 0;
 
-<<<<<<< HEAD
-    virtual int64_t getFee() = 0;
+    virtual int64_t getTxFee() = 0;
     virtual int64_t getLedgerNum() = 0;
 };
-=======
-        virtual int64_t getTxFee() = 0;
-        virtual int64_t getLedgerNum() = 0;
-	};
->>>>>>> e1e87b7b
 }
 
 #endif