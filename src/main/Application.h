--- conflicted
+++ resolved
@@ -5,31 +5,6 @@
 // under the ISC License. See the COPYING file at the top-level directory of
 // this distribution or at http://opensource.org/licenses/ISC
 
-<<<<<<< HEAD
-// ASIO is somewhat particular about when it gets included -- it wants to be the
-// first to include <windows.h> -- so we try to include it before everything
-// else.
-#ifndef ASIO_STANDALONE
-#define ASIO_STANDALONE
-#endif
-#include <asio.hpp>
-
-/* TODO(spolu) Reintroduce FBA */
-/*
-#include "fba/FBAMaster.h"
-*/
-#include "ledger/LedgerMaster.h"
-#include "main/Config.h"
-#include "txherder/TxHerder.h"
-#include "overlay/OverlayGateway.h"
-#include "overlay/PeerMaster.h"
-#include "clf/BucketList.h"
-#include "history/HistoryMaster.h"
-#include "database/Database.h"
-#include "process/ProcessMaster.h"
-#include "main/CommandHandler.h"
-#include "medida/metrics_registry.h"
-=======
 #include <memory>
 
 namespace asio { class io_service; }
@@ -42,7 +17,7 @@
 class Config;
 class LedgerGateway;
 class LedgerMaster;
-class FBAGateway;
+//class FBAGateway;
 class CLFMaster;
 class HistoryMaster;
 class ProcessGateway;
@@ -52,7 +27,6 @@
 class Database;
 
 
->>>>>>> 5a5f9b08
 /*
  * State of a single instance of the application.
  *
@@ -117,56 +91,6 @@
 
   private:
 
-<<<<<<< HEAD
-    State mState;
-    VirtualClock& mVirtualClock;
-    Config const& mConfig;
-
-    // NB: The io_services should come first, then the 'master'
-    // sub-objects, then the threads. Do not reorder these fields.
-    //
-    // The fields must be constructed in this order, because the
-    // 'master' sub-objects register work-to-do (listening on sockets)
-    // with the io_services during construction, and the threads are
-    // activated immediately thereafter to serve requests; if the
-    // threads started first, they would try to do work, find no work,
-    // and exit.
-    //
-    // The fields must be destructed in the reverse order because the
-    // 'master' sub-objects contain various IO objects that refer
-    // directly to the io_services.
-
-    asio::io_service mMainIOService;
-    asio::io_service mWorkerIOService;
-    std::unique_ptr<asio::io_service::work> mWork;
-    std::unique_ptr<RealTimer> mRealTimer;
-
-    medida::MetricsRegistry mMetrics;
-    PeerMaster mPeerMaster;
-    LedgerMaster mLedgerMaster;
-    TxHerder mTxHerder;
-    /* TODO(spolu) Reintroduce FBA */
-    /*
-    FBAMaster mFBAMaster;
-    */
-    BucketList mBucketList;
-    HistoryMaster mHistoryMaster;
-    ProcessMaster mProcessMaster;
-    CommandHandler mCommandHandler;
-    Database mDatabase;
-
-    std::vector<std::thread> mWorkerThreads;
-
-    asio::signal_set mStopSignals;
-
-    size_t mRealTimerCancelCallbacks;
-    void runWorkerThread(unsigned i);
-    void scheduleRealTimerFromNextVirtualEvent();
-    size_t advanceVirtualTimeToRealTime();
-    void realTimerTick();
-
-=======
->>>>>>> 5a5f9b08
   public:
     Application(VirtualClock& clock, Config const& config);
     ~Application();
@@ -175,100 +99,6 @@
     void disableRealTimer();
     size_t crank(bool block=true);
 
-<<<<<<< HEAD
-    Config const&
-    getConfig()
-    {
-        return mConfig;
-    }
-
-    State
-    getState()
-    {
-        return mState;
-    }
-
-    void
-    setState(State s)
-    {
-        mState = s;
-    }
-
-    VirtualClock&
-    getClock()
-    {
-        return mVirtualClock;
-    }
-    medida::MetricsRegistry&
-    getMetrics()
-    {
-        return mMetrics;
-    }
-    LedgerGateway&
-    getLedgerGateway()
-    {
-        return mLedgerMaster;
-    }
-    LedgerMaster&
-    getLedgerMaster()
-    {
-        return mLedgerMaster;
-    }
-    /* TODO(spolu): Adapt to new FBA */
-    /*
-    FBAGateway&
-    getFBAGateway()
-    {
-        return mFBAMaster;
-    }
-    */
-    CLFGateway&
-    getCLFGateway()
-    {
-        return mBucketList;
-    }
-    HistoryGateway&
-    getHistoryGateway()
-    {
-        return mHistoryMaster;
-    }
-    ProcessGateway&
-    getProcessGateway()
-    {
-        return mProcessMaster;
-    }
-    TxHerderGateway&
-    getTxHerderGateway()
-    {
-        return mTxHerder;
-    }
-    OverlayGateway&
-    getOverlayGateway()
-    {
-        return mPeerMaster;
-    }
-    PeerMaster&
-    getPeerMaster()
-    {
-        return mPeerMaster;
-    }
-    Database&
-    getDatabase()
-    {
-        return mDatabase;
-    }
-
-    asio::io_service&
-    getMainIOService()
-    {
-        return mMainIOService;
-    }
-    asio::io_service&
-    getWorkerIOService()
-    {
-        return mWorkerIOService;
-    }
-=======
     Config const& getConfig();
 
     State getState();
@@ -277,7 +107,7 @@
     medida::MetricsRegistry& getMetrics();
     LedgerGateway& getLedgerGateway();
     LedgerMaster& getLedgerMaster();
-    FBAGateway& getFBAGateway();
+    //FBAGateway& getFBAGateway();
     CLFMaster& getCLFMaster();
     HistoryMaster& getHistoryMaster();
     ProcessGateway& getProcessGateway();
@@ -288,7 +118,6 @@
 
     asio::io_service& getMainIOService();
     asio::io_service& getWorkerIOService();
->>>>>>> 5a5f9b08
 
     void start();
 
